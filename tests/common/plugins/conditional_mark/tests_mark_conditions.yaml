--- conflicted
+++ resolved
@@ -235,8 +235,6 @@
 bgp/test_bgp_bbr.py::test_bbr_status_consistent_after_reload[enabled]:
   xfail:
     reason: "Testcase ignored due to issue https://github.com/sonic-net/sonic-buildimage/issues/23642"
-<<<<<<< HEAD
-=======
     conditions:
       - "https://github.com/sonic-net/sonic-buildimage/issues/23642 and hwsku in ['Mellanox-SN5640-C512S2', 'Mellanox-SN5640-C448O16', 'Mellanox-SN5600-C256S1','Mellanox-SN5600-C224O8']"
 
@@ -249,7 +247,6 @@
 bgp/test_bgp_dual_asn.py::test_bgp_dual_asn_v4:
   skip:
     reason: "Skip for IPv6-only topologies"
->>>>>>> d1620c0f
     conditions:
       - "'-v6-' in topo_name"
 
